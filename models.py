import torch
import torch.nn as nn
import numpy as np
import random 
import math 

class PNC_Autoencoder(nn.Module):
    def __init__(self):
        super(PNC_Autoencoder, self).__init__()
        
        # Encoder
        self.encoder1 = nn.Conv2d(3, 16, kernel_size=9, stride=7, padding=4)  # (3, 224, 224) -> (16, 32, 32)
        self.encoder2 = nn.Conv2d(16, 10, kernel_size=3, stride=1, padding=1)  # (16, 32, 32) -> (10, 32, 32)

        # Decoder
        self.decoder1 = nn.ConvTranspose2d(10, 64, kernel_size=9, stride=7, padding=4, output_padding=6)  # (10, 32, 32) -> (64, 224, 224)
        self.decoder2 = nn.Conv2d(64, 64, kernel_size=5, stride=1, padding=2)  # (64, 224, 224) -> (64, 224, 224)
        self.decoder3 = nn.Conv2d(64, 64, kernel_size=5, stride=1, padding=2)  # (64, 224, 224) -> (64, 224, 224)
        self.final_layer = nn.Conv2d(64, 3, kernel_size=3, stride=1, padding=1)  # (64, 224, 224) -> (3, 224, 224)

        # Activation
        self.relu = nn.ReLU()

    def encode(self, x):
        """Perform encoding only."""
        x = self.relu(self.encoder1(x))  # (3, 224, 224) -> (16, 32, 32)
        x = self.relu(self.encoder2(x))  # (16, 32, 32) -> (10, 32, 32)
        return x

    def decode(self, x):
        """Perform decoding only."""
        y1 = self.relu(self.decoder1(x))  # (10, 32, 32) -> (64, 224, 224)
        y2 = self.relu(self.decoder2(y1))  # (64, 224, 224) -> (64, 224, 224)
        y2 = y2 + y1  # Skip connection
        y3 = self.relu(self.decoder3(y2))  # (64, 224, 224) -> (64, 224, 224)
        y4 = self.relu(self.decoder3(y3))  # (64, 224, 224) -> (64, 224, 224)
        y4 = y4 + y3  # Skip connection
        y5 = self.final_layer(y4)  # (64, 224, 224) -> (3, 224, 224)
        y5 = torch.clamp(y5, min=0, max=1)  # Normalize output to [0, 1]
        return y5

    def forward(self, x, tail_length=None):
        # Encoder
        x1 = self.relu(self.encoder1(x))  # (3, 224, 224) -> (16, 32, 32)
        x2 = self.relu(self.encoder2(x1))  # (16, 32, 32) -> (10, 32, 32)

        if tail_length is not None:
            # Zero out tail features for all samples in the batch
            batch_size, channels, _, _ = x2.size()
            tail_start = channels - tail_length
            x2 = x2.clone()  # Create a copy of the tensor to avoid in-place operations!
            x2[:, tail_start:, :, :] = 0

        # Decoder
        y1 = self.relu(self.decoder1(x2))  # (10, 32, 32) -> (64, 224, 224)
        y2 = self.relu(self.decoder2(y1))  # (64, 224, 224) -> (64, 224, 224)
        y2 = y2 + y1  # Skip connection
        y3 = self.relu(self.decoder3(y2))  # (64, 224, 224) -> (64, 224, 224)
        y4 = self.relu(self.decoder3(y3))  # (64, 224, 224) -> (64, 224, 224)
        y4 = y4 + y3  # Skip connection
        y5 = self.final_layer(y4)  # (64, 224, 224) -> (3, 224, 224)
        y5 = torch.clamp(y5, min=0, max=1)  # Normalize output to [0, 1]

        return y5


class PNC16(nn.Module):
    def __init__(self):
        super(PNC16, self).__init__()
        
        # Encoder
        self.encoder1 = nn.Conv2d(3, 16, kernel_size=9, stride=7, padding=4)  # (3, 224, 224) -> (16, 32, 32)
        self.encoder2 = nn.Conv2d(16, 16, kernel_size=3, stride=1, padding=1)  # (16, 32, 32) -> (16, 32, 32)

        # Decoder
        self.decoder1 = nn.ConvTranspose2d(16, 64, kernel_size=9, stride=7, padding=4, output_padding=6)  # (16, 32, 32) -> (64, 224, 224)
        self.decoder2 = nn.Conv2d(64, 64, kernel_size=5, stride=1, padding=2)  # (64, 224, 224) -> (64, 224, 224)
        self.decoder3 = nn.Conv2d(64, 64, kernel_size=5, stride=1, padding=2)  # (64, 224, 224) -> (64, 224, 224)
        self.final_layer = nn.Conv2d(64, 3, kernel_size=3, stride=1, padding=1)  # (64, 224, 224) -> (3, 224, 224)

        # Activation
        self.relu = nn.ReLU()

    def encode(self, x):
        """Perform encoding only."""
        x = self.relu(self.encoder1(x))  # (3, 224, 224) -> (16, 32, 32)
        x = self.relu(self.encoder2(x))  # (16, 32, 32) -> (16, 32, 32)
        return x

    def decode(self, x):
        """Perform decoding only."""
        y1 = self.relu(self.decoder1(x))  # (16, 32, 32) -> (64, 224, 224)
        y2 = self.relu(self.decoder2(y1))  # (64, 224, 224) -> (64, 224, 224)
        y2 = y2 + y1  # Skip connection
        y3 = self.relu(self.decoder3(y2))  # (64, 224, 224) -> (64, 224, 224)
        y4 = self.relu(self.decoder3(y3))  # (64, 224, 224) -> (64, 224, 224)
        y4 = y4 + y3  # Skip connection
        y5 = self.final_layer(y4)  # (64, 224, 224) -> (3, 224, 224)
        y5 = torch.clamp(y5, min=0, max=1)  # Normalize output to [0, 1]
        return y5

    def forward(self, x, tail_length=None):
        # Encoder
        x2 = self.encode(x)  # (3, 224, 224) -> (16, 32, 32)
        if tail_length is not None:
            # Zero out tail features for all samples in the batch
            batch_size, channels, _, _ = x2.size()
            tail_start = channels - tail_length
            print(f"tail_len = {tail_length}; tail_start = {tail_start}")
            x2 = x2.clone()  # Create a copy of the tensor to avoid in-place operations!
            x2[:, tail_start:, :, :] = 0

        # Decoder
        y5 = self.decode(x2)  # (16, 32, 32) -> (3, 224, 224)

        return y5
    

class PNC32(nn.Module):
    def __init__(self):
        super(PNC32, self).__init__()
        
        # Encoder: change number of channels from 16 to 32.
        self.encoder1 = nn.Conv2d(3, 32, kernel_size=9, stride=7, padding=4)  # (3, 224, 224) -> (32, 32, 32)
        self.encoder2 = nn.Conv2d(32, 32, kernel_size=3, stride=1, padding=1)  # (32, 32, 32) -> (32, 32, 32)

        # Decoder: update first decoder layer to accept 32 channels.
        self.decoder1 = nn.ConvTranspose2d(32, 64, kernel_size=9, stride=7, padding=4, output_padding=6)  # (32, 32, 32) -> (64, 224, 224)
        self.decoder2 = nn.Conv2d(64, 64, kernel_size=5, stride=1, padding=2)  # (64, 224, 224) -> (64, 224, 224)
        self.decoder3 = nn.Conv2d(64, 64, kernel_size=5, stride=1, padding=2)  # (64, 224, 224) -> (64, 224, 224)
        self.final_layer = nn.Conv2d(64, 3, kernel_size=3, stride=1, padding=1)  # (64, 224, 224) -> (3, 224, 224)

        self.relu = nn.ReLU()

    def encode(self, x):
        """Perform encoding only."""
        x = self.relu(self.encoder1(x))  # (3, 224, 224) -> (32, 32, 32)
        x = self.relu(self.encoder2(x))  # (32, 32, 32) -> (32, 32, 32)
        return x

    def decode(self, x):
        """Perform decoding only."""
        y1 = self.relu(self.decoder1(x))  # (32, 32, 32) -> (64, 224, 224)
        y2 = self.relu(self.decoder2(y1))  # (64, 224, 224) -> (64, 224, 224)
        y2 = y2 + y1  # Skip connection
        y3 = self.relu(self.decoder3(y2))  # (64, 224, 224) -> (64, 224, 224)
        # Example: using decoder3 a second time for another pass (you might choose to define a separate layer)
        y4 = self.relu(self.decoder3(y3))  # (64, 224, 224) -> (64, 224, 224)
        y4 = y4 + y3  # Skip connection
        y5 = self.final_layer(y4)  # (64, 224, 224) -> (3, 224, 224)
        y5 = torch.clamp(y5, min=0, max=1)  # Normalize output to [0, 1]
        return y5

    def forward(self, x, tail_length=None, quantize_level=False):
        # Encoder
        x2 = self.encode(x)  # (3, 224, 224) -> (32, 32, 32)
        if tail_length is not None:
            batch_size, channels, _, _ = x2.size()
            tail_start = channels - tail_length
            # print(f"tail_len = {tail_length}; tail_start = {tail_start}")
            x2 = x2.clone()  # Avoid in-place modification
            x2[:, tail_start:, :, :] = 0

        # Quantization: simulate 8-bit quantization on the latent
        if quantize_level > 0:
            print("quantize_level in PNC32:", quantize_level)
            x2 = self.quantize(x2, levels=8) # NOTE: levels=256 still maintains range [0,1] for x2; it just quantizes the values to 256 levels.

        # Decoder
        y5 = self.decode(x2)  # (32, 32, 32) -> (3, 224, 224)
        return y5
    
    def quantize(self, x, levels=256):
        """
        Simulate quantization by clamping x to [0,1] and then rounding to levels-1 steps.
        For optimal reconstruction quality, you should consider using quantization-aware training.
        """
        # For simplicity, assume x is roughly in [0, 1]. Otherwise, consider a learned scale.
        x_clamped = torch.clamp(x, 0, 1)
        x_quantized = torch.round(x_clamped * (levels - 1)) / (levels - 1)
        return x_quantized
    


class PNC16Encoder(nn.Module): # Conv Encoder
    def __init__(self):
        super(PNC16Encoder, self).__init__()
        
        # Encoder layers exactly matching PNC16
        self.encoder1 = nn.Conv2d(3, 16, kernel_size=9, stride=7, padding=4)  # (3, 224, 224) -> (16, 32, 32)
        self.encoder2 = nn.Conv2d(16, 16, kernel_size=3, stride=1, padding=1)  # (16, 32, 32) -> (16, 32, 32)

        # Activation function
        self.relu = nn.ReLU()

    def forward(self, x):
        """Encodes the input image to (16, 32, 32) feature space."""
        x = self.relu(self.encoder1(x))  # (3, 224, 224) -> (16, 32, 32)
        x = self.relu(self.encoder2(x))  # (16, 32, 32) -> (16, 32, 32)
        return x

class PNC16Decoder(nn.Module): # Conv Decoder
    def __init__(self):
        super().__init__()
        # Same conv layers as in PNC16 decode
        self.decoder1 = nn.ConvTranspose2d(16, 64, kernel_size=9, stride=7, padding=4, output_padding=6)
        self.decoder2 = nn.Conv2d(64, 64, kernel_size=5, stride=1, padding=2)
        self.decoder3 = nn.Conv2d(64, 64, kernel_size=5, stride=1, padding=2)
        self.final_layer = nn.Conv2d(64, 3, kernel_size=3, stride=1, padding=1)
        self.relu = nn.ReLU()
    
    def forward(self, x):
        # x: (batch_size, 16, 32, 32)
        y1 = self.relu(self.decoder1(x))   # -> (batch_size, 64, 224, 224)
        y2 = self.relu(self.decoder2(y1))    # -> (batch_size, 64, 224, 224)
        y2 = y2 + y1
        y3 = self.relu(self.decoder3(y2))    # -> (batch_size, 64, 224, 224)
        y4 = self.relu(self.decoder3(y3))    # -> (batch_size, 64, 224, 224)
        y4 = y4 + y3
        y5 = self.final_layer(y4)            # -> (batch_size, 3, 224, 224)
        y5 = torch.clamp(y5, 0, 1)
        return y5
    

class PNC32Encoder(nn.Module):
    """
    Encoder that maps an input image (3, 224, 224) to a latent space with 32 channels 
    and spatial size 32x32, using the architecture of PNC32.
    """
    def __init__(self):
        super(PNC32Encoder, self).__init__()
        self.encoder1 = nn.Conv2d(3, 32, kernel_size=9, stride=7, padding=4)   # (3, 224, 224) -> (32, 32, 32)
        self.encoder2 = nn.Conv2d(32, 32, kernel_size=3, stride=1, padding=1)   # (32, 32, 32) -> (32, 32, 32)
        self.relu = nn.ReLU()

    def forward(self, x):
        x = self.relu(self.encoder1(x))
        x = self.relu(self.encoder2(x))
        return x

class PNC32Decoder(nn.Module):
    """
    Decoder that reconstructs an image from a 32-channel latent representation with spatial
    dimensions 32x32 to an output image (3, 224, 224) using skip connections.
    """
    def __init__(self):
        super(PNC32Decoder, self).__init__()
        self.decoder1 = nn.ConvTranspose2d(32, 64, kernel_size=9, stride=7, padding=4, output_padding=6)  # (32, 32, 32) -> (64, 224, 224)
        self.decoder2 = nn.Conv2d(64, 64, kernel_size=5, stride=1, padding=2)                               # (64, 224, 224) -> (64, 224, 224)
        self.decoder3 = nn.Conv2d(64, 64, kernel_size=5, stride=1, padding=2)                               # (64, 224, 224) -> (64, 224, 224)
        self.final_layer = nn.Conv2d(64, 3, kernel_size=3, stride=1, padding=1)                             # (64, 224, 224) -> (3, 224, 224)
        self.relu = nn.ReLU()

    def forward(self, x):
        y1 = self.relu(self.decoder1(x))        # -> (64, 224, 224)
        y2 = self.relu(self.decoder2(y1))         # -> (64, 224, 224)
        y2 = y2 + y1                            # Skip connection
        y3 = self.relu(self.decoder3(y2))         # -> (64, 224, 224)
        y4 = self.relu(self.decoder3(y3))         # Another pass through decoder3
        y4 = y4 + y3                            # Skip connection
        y5 = self.final_layer(y4)               # -> (3, 224, 224)
        y5 = torch.clamp(y5, min=0, max=1)        # Clamp output to [0, 1]
        return y5


class ConvLSTMCell(nn.Module):
    """
    A single ConvLSTM cell.
    """
    def __init__(self, input_channels, hidden_channels, kernel_size=3):
        super().__init__()
        padding = kernel_size // 2  
        self.hidden_channels = hidden_channels
        self.conv = nn.Conv2d(
            in_channels=input_channels + hidden_channels,
            out_channels= 4 * hidden_channels,
            kernel_size=kernel_size,
            padding=padding
        )

        # A learnable drift term (initialized small) that will be used only when quality is low
        # Shape is (hidden_channels, 1, 1) so that it can be expanded to match spatial dimensions
        self.drift = nn.Parameter(torch.randn(hidden_channels, 1, 1) * 0.01)

    def forward(self, x, h, c, quality=1.0): 
        """
        x: (batch, input_channels, H, W) - input tensor
        h: (batch, hidden_channels, H, W) - hidden state
        c: (batch, hidden_channels, H, W) - cell state
        quality: (batch, )
        """
        # print("quality:", quality)
        # Ensure quality is a tensor and has shape (batch, 1, 1, 1) for broadcasting
        if not torch.is_tensor(quality):
            quality = torch.tensor(quality, device=x.device, dtype=x.dtype)
        if quality.dim() == 1:
            quality = quality.view(-1, 1, 1, 1)

        combined = torch.cat([x, h], dim=1)  # Concatenate along channel dimension
        gates = self.conv(combined)  # (batch, 4 * hidden_channels, H, W)

        # Split the gates into input, forget, cell, and output gates
        chunk = self.hidden_channels
        i = torch.sigmoid(gates[:, 0:chunk]) # input gate determines how much of the new input to --> cell state
        f = torch.sigmoid(gates[:, chunk:2*chunk]) # Decides what information to discard from the previous cell state.
        o = torch.sigmoid(gates[:, 2*chunk:3*chunk]) # Controls how much of the cell state should be exposed as the hidden state (output) for current time step.
        g = torch.tanh(gates[:, 3*chunk:4*chunk]) # Candidate Cell State: Represents the new info that could be added to the cell state.

        # Update cell state and hidden state
<<<<<<< HEAD
        c = f * c + i * g 
        h = o * torch.tanh(c) 
=======
        # NOTE: When quality is 0, (1 - quality) becomes 1, so drift is fully applied.
        # NOTE: When quality is 1, drift is effectively canceled.
        # print(f"self.drift = {self.drift.shape} and 1-quality = {(1-quality).shape}")
        c = f * c + quality * i * g # + (1 - quality) * self.drift.expand_as(c) # Acts as the “memory” of the cell, carrying LONG-TERM info 
        h = o * torch.tanh(c) # # Hidden State: acts as output of the LSTM cell. It is used both to produce the cell’s final output and to serve as part of the input to the next time step.
        
>>>>>>> b10e7131
        return h, c
    

class ConvLSTM(nn.Module):
    def __init__(self, input_channels, hidden_channels):
        super().__init__()
        self.cell = ConvLSTMCell(input_channels, hidden_channels)
        self.hidden_channels = hidden_channels

        self.quality_factors = []
        threshold = int(0.9 * input_channels)
        self.beta = 0.01

        for i in range(input_channels + 1):
            if 0 <= i <= threshold:
                self.quality_factors.append(1.0)
            else:
                # self.quality_factors.append(1.0 - (i - threshold) * 0.1)
                self.quality_factors.append(1.0)
    
    def forward(self, x_seq, drop_levels=[]):
        """
        x_seq: (batch, seq_len, input_channels, H, W)
        drop_levels: list of length seq_len, each element is a list of length batch_size
        returns: (batch, seq_len, hidden_channels, H, W)
        """
        bsz, seq_len, _, H, W = x_seq.shape 
        # initialize hidden and cell states to zeros before processing the sequence
        h = torch.zeros(bsz, self.hidden_channels, H, W).to(x_seq.device)
        c = torch.zeros_like(h)

        outputs = []
        for t in range(seq_len):
            x_t = x_seq[:, t] # extracts the t-th frame, where shape is (batch, input_channels, H, W) e.g. (batch, 32, 32, 32)
            quality_degrees = [1.0] * bsz
        
            if len(drop_levels) > 0 and t > 0:
                cur_drops, prev_drops = drop_levels[:, t], drop_levels[:, t - 1] # shape: (batch_size,)
                for i, (cur_drop, prev_drop) in enumerate(zip(cur_drops, prev_drops)):
                    diff = max(0, cur_drop - prev_drop)
                    quality_degrees[i] = self.quality_factors[cur_drop] * math.exp(-self.beta * diff) if self.quality_factors[cur_drop] != 1.0 else 1.0
                
                # print("\ncurr drop_levels:", cur_drops)
                # print("prev drop_levels:", prev_drops)
                # print("quality_degrees:", quality_degrees)
            quality_degrees = torch.tensor(quality_degrees, device=x_seq.device, dtype=x_seq.dtype)

            h, c = self.cell(x_t, h, c, quality_degrees)  # update hidden and cell states
            outputs.append(h.unsqueeze(1)) # NOTE: append the hidden state for this time step. unsqueeze(1) b/c we want to add a new dimension for time!!

        return torch.cat(outputs, dim=1)  # (batch, seq_len, hidden_channels, H, W)
    
class ConvBiLSTM(nn.Module):
    """
    Truly bidirectional ConvLSTM that processes the whole sequence forward and backward.
    we combine the forward and backward hidden states via concatenation at each time step.
    """
    def __init__(self, input_channels, hidden_channels, kernel_size=3):
        super().__init__()
        self.hidden_channels = hidden_channels 

        # forward and backward cells
        self.forward_cell = ConvLSTMCell(input_channels, hidden_channels, kernel_size)
        self.backward_cell = ConvLSTMCell(input_channels, hidden_channels, kernel_size)

    def forward(self, x_seq, drop_levels=[]):
        """
        x: (batch, seq_len, input_channels, H, W)
        returns h_out of shape (batch, seq_len, 2 * hidden_channels, H, W) since forward + backward states are concatenated
        """
        batch_size, seq_len, input_channels, H, W = x_seq.shape 

        # buffers for forward pass
        h_forward, c_forward = [], []

        # initialize
        h_f = torch.zeros(batch_size, self.hidden_channels, H, W).to(x_seq.device)
        c_f = torch.zeros_like(h_f)

        for t in range(seq_len):
            x_t = x_seq[:, t]
            h_f, c_f = self.forward_cell(x_t, h_f, c_f)
            h_forward.append(h_f.unsqueeze(1))

        # buffers for backward pass
        h_backward, c_backward = [], []

        # initialize
        h_b = torch.zeros(batch_size, self.hidden_channels, H, W).to(x_seq.device)
        c_b = torch.zeros_like(h_b)

        for t in reversed(range(seq_len)):
            x_t = x_seq[:, t]
            h_b, c_b = self.backward_cell(x_t, h_b, c_b)
            h_backward.append(h_b.unsqueeze(1))

        # concatenate forward and backward hidden states
        outputs = []
        for t in range(seq_len):
            h_t = h_forward[t]  # (batch, hidden_channels, H, W)
            h_t_b = h_backward[t]  # (batch, hidden_channels, H, W)
            h_t_out = torch.cat([h_t, h_t_b], dim=1)  # (batch, 2 * hidden_channels, H, W)
            outputs.append(h_t_out)

        return torch.cat(outputs, dim=1)  # (batch, seq_len, 2 * hidden_channels, H, W)
    

class ConvLSTM_AE(nn.Module): # NOTE: this does "automatic/default" 0 padding for feature/channel dropouts
    def __init__(self, total_channels, hidden_channels, ae_model_name, bidirectional=False):
        super().__init__()
        self.total_channels = total_channels
        self.hidden_channels = hidden_channels
        self.bidirectional = bidirectional

        # 1) encoder
        if ae_model_name == "PNC16":
            print("Using PNC16 Encoder")
            self.encoder = PNC16Encoder()
        elif ae_model_name == "PNC32":
            print("Using PNC32 Encoder")    
            self.encoder = PNC32Encoder()

        #2 Feed forward zero-padded partial latents to LSTM. LSTM sees input_channels=total_channels 
        lstm_out_channels = 2 * hidden_channels if bidirectional else hidden_channels

        if bidirectional:
            self.conv_lstm = ConvBiLSTM(input_channels=total_channels, hidden_channels=hidden_channels)
        else:
            self.conv_lstm = ConvLSTM(input_channels=total_channels, hidden_channels=hidden_channels)

        print("lstm_out_channels:", lstm_out_channels)
        # 3) If LSTM's hidden state dimensions/channels != total_channels, map LSTM's hidden state channels to total_channels (which is input to decoder) e.g. if hidden_channels=32, total_channels=16 for PNC16
        if lstm_out_channels != total_channels:
            self.project_lstm_to_latent = nn.Conv2d(lstm_out_channels, total_channels, kernel_size=1, stride=1, padding=0)
        else: 
            self.project_lstm_to_latent = None
        
        # 5) finally, decoder
        if ae_model_name == "PNC16":
            print("Using PNC16 Decoder")
            self.decoder = PNC16Decoder()
        elif ae_model_name == "PNC32":
            print("Using PNC32 Decoder")
            self.decoder = PNC32Decoder()

    def forward(self, x_seq, drop=0, eval_real=False, quantize=False):
        """
        x_seq: (batch_size, seq_len, 3, 224, 224)   
        returns (batch_size, seq_len, 3, 224, 224) reconstructed video frames/imgs sequence
        """
        # print(self.conv_lstm, self.project_lstm_to_latent, self.decoder)
        bsz, seq_len, c, h, w = x_seq.shape
        drop_levels = []
        # 1) Encode + randomly drop channels
        partial_list = []
        for t in range(seq_len): # So outer loop needs to loop thru each time step (of frames) in the sequence
            frame = x_seq[:, t] # needs to be of shape (batch, 3, 224, 224), so that...
            features = self.encoder(frame) # .encoder(frame) returns (batch, feature_maps, height, width)!
            current_drop = []
        
            # 2) Randomly drop tail channels/features
            if drop > 0:
                features = features.clone()  # avoid in-place modifications
                if self.training or eval_real:
                    # Training: randomly drop 0 to `drop` tail channels per sample.
                    random_drops = torch.randint(low=0, high=drop + 1, size=(features.size(0),))
                    for i, random_drop in enumerate(random_drops):
                        # if eval_real:
                        current_drop.append(random_drop.item())
                        if random_drop > 0:
                            features[i, -random_drop:, :, :] = 0.0
                else:
                    # Evaluation: drop a CONSTANT number of tail channels (e.g., exactly 'drop' amt of channels)
                    features[:, -drop:, :, :] = 0.0

            if quantize > 0:
                features = self.quantize(features, levels=quantize)

            if self.training or eval_real: # if eval_real, append drop levels for each sample
                drop_levels.append(current_drop)
            partial_list.append(features) # (batch, 16, 32, 32)

        # Convert drop_levels (a list of length seq_len, each an array of length bsz) to shape (bsz, seq_len) by transposing the list:
        drop_levels = list(map(list, zip(*drop_levels)))
        drop_levels_tensor = torch.tensor(drop_levels, device=x_seq.device)
        # print("drop_levels:", drop_levels_tensor.shape)

        # stack features along the time dimension (seq_len dimension = 1)
        lstm_input = torch.stack(partial_list, dim=1) # (batch, seq_len, 16, 32, 32)

        # lstm_out = self.conv_bi_lstm(x_seq=lstm_input, drop_levels=drop_levels_tensor) # (batch, seq_len, hidden_channels, 32, 32)
        lstm_out = self.conv_lstm(x_seq=lstm_input, drop_levels=drop_levels_tensor) # (batch, seq_len, hidden_channels, 32, 32) 

        # if needed, map hidden state to total_channels, and finally decode!!
        if self.project_lstm_to_latent is not None:
            # Flatten batch and time dimensions for mapping
            lstm_channels = 2 * self.hidden_channels if self.bidirectional else self.hidden_channels
            imputed_latents = self.project_lstm_to_latent(lstm_out.view(-1, lstm_channels, 32, 32))
            # Reshape back to (batch, seq_len, total_channels, 32, 32)
            imputed_latents = imputed_latents.view(bsz, seq_len, self.total_channels, 32, 32) # Example: 32 hidden channels -> 16 total channels (PNC16 AE)
        else:
            imputed_latents = lstm_out  # if no mapping is needed
        
        # decode each time step
        outputs = []
        for t in range(seq_len):
            h_t = imputed_latents[:, t]  # (batch, total_channels, 32, 32)
            recon_frame = self.decoder(h_t)  # (batch, 3, 224, 224)
            outputs.append(recon_frame.unsqueeze(1))
        
        recon = torch.cat(outputs, dim=1)  # (batch, seq_len, 3, 224, 224)

        if eval_real:
            return recon, imputed_latents, drop_levels_tensor
        else:
            return recon, imputed_latents, None
        
    def quantize(self, x, levels=256):  
        """
        Simulate quantization by clamping x to [0,1] and then rounding to levels-1 steps.
        For optimal reconstruction quality, you should consider using quantization-aware training.
        """
        # For simplicity, assume x is roughly in [0, 1]. Otherwise, consider a learned scale.
        x_clamped = torch.clamp(x, 0, 1)
        x_quantized = torch.round(x_clamped * (levels - 1)) / (levels - 1)
        return x_quantized


    
class TestNew(nn.Module):
    def __init__(self):
        super(TestNew, self).__init__()

        # Encoder
        self.encoder1 = nn.Sequential(
            nn.Conv2d(3, 16, kernel_size=3, stride=2, padding=1),  # (3, 224, 224) -> (16, 112, 112)
            nn.BatchNorm2d(16),
            nn.LeakyReLU(0.1)
        )
        self.encoder2 = nn.Sequential(
            nn.Conv2d(16, 24, kernel_size=3, stride=2, padding=1),  # (16, 112, 112) -> (24, 56, 56)
            nn.BatchNorm2d(24),
            nn.LeakyReLU(0.1),
            nn.Conv2d(24, 24, kernel_size=3, stride=2, padding=1),  # (24, 56, 56) -> (24, 48, 48)
            nn.BatchNorm2d(24),
            nn.LeakyReLU(0.1),
        )

        # Decoder
        self.decoder1 = nn.Sequential(
            nn.ConvTranspose2d(24, 48, kernel_size=3, stride=2, padding=1, output_padding=1),  # (24, 48, 48) -> (48, 56, 56)
            nn.BatchNorm2d(48),
            nn.LeakyReLU(0.1)
        )

        self.residual1 = nn.Conv2d(48, 48, kernel_size=1, stride=1, padding=0)  # (48, 56, 56) -> (48, 56, 56) 

        self.decoder2 = nn.Sequential(
            nn.ConvTranspose2d(48, 32, kernel_size=3, stride=2, padding=1, output_padding=1),  # (48, 56, 56) -> (32, 112, 112)
            nn.BatchNorm2d(32),
            nn.LeakyReLU(0.1)
        )

        self.residual2 = nn.Conv2d(32, 32, kernel_size=1, stride=1, padding=0)  # (32, 112, 112) -> (32, 112, 112)  

        self.decoder3 = nn.Sequential(
            nn.ConvTranspose2d(32, 64, kernel_size=3, stride=2, padding=1, output_padding=1),  # (32, 112, 112) -> (64, 224, 224)
            nn.BatchNorm2d(64),
            nn.LeakyReLU(0.1)
        )

        self.residual3 = nn.Conv2d(64, 64, kernel_size=1, stride=1, padding=0)  # (64, 224, 224) -> (64, 224, 224)

        # Added additional refinement layers (64, 224, 224) -> (64, 224, 224)
        self.decoder4_1 = nn.Sequential(
            nn.Conv2d(64, 64, kernel_size=3, stride=1, padding=1),  
            nn.BatchNorm2d(64),
            nn.LeakyReLU(0.1)
        )

        self.decoder4_2 = nn.Sequential(
            nn.Conv2d(64, 64, kernel_size=3, stride=1, padding=1),  
            nn.BatchNorm2d(64),
            nn.LeakyReLU(0.1)
        )

        # Final output layer
        self.decoder5 = nn.Sequential(
            nn.Conv2d(64, 3, kernel_size=3, stride=1, padding=1),  # (64, 224, 224) -> (3, 224, 224)
            nn.Sigmoid()
        )

        # Regularization
        self.dropout = nn.Dropout(0.3)  

    def encode(self, x):
        """Perform encoding only."""
        x = self.encoder1(x)
        x = self.encoder2(x)
        return x  # Returns a latent representation of (24, 48, 48)

    def decode(self, x):
        """Perform decoding only."""
        y1 = self.decoder1(x)
        y1 = y1 + self.residual1(y1)

        y2 = self.decoder2(y1)
        y2 = y2 + self.residual2(y2)

        y3 = self.decoder3(y2)
        y3 = y3 + self.residual3(y3)

        # Additional Refinement Layers
        y4 = self.decoder4_1(y3)
        y4 = self.decoder4_2(y4)

        y5 = self.decoder5(y4)
        return y5

    def forward(self, x, random_drop=None): 
        latent = self.encode(x)

        if random_drop is not None:
            print("hit LRAE_VC random_drop") 
            mask = (torch.rand(latent.size(1)) > random_drop).float().to(latent.device)
            mask = mask.view(1, -1, 1, 1)
            latent = latent * mask

        output = self.decode(latent)
        return output


class TestNew2(nn.Module):
    def __init__(self):
        super(TestNew2, self).__init__()

        # Encoder
        self.encoder1 = nn.Sequential(
            nn.Conv2d(3, 16, kernel_size=3, stride=2, padding=1),  # (3, 224, 224) -> (16, 112, 112)
            nn.BatchNorm2d(16),
            nn.LeakyReLU(0.1)
        )
        self.encoder2 = nn.Sequential(
            nn.Conv2d(16, 24, kernel_size=3, stride=2, padding=1),  # (16, 112, 112) -> (24, 56, 56)
            nn.BatchNorm2d(24),
            nn.LeakyReLU(0.1)
        )

        # Decoder
        self.decoder1 = nn.Sequential(
            nn.ConvTranspose2d(24, 48, kernel_size=3, stride=2, padding=1, output_padding=1),  # (24, 56, 56) -> (48, 112, 112)
            nn.BatchNorm2d(48),
            nn.LeakyReLU(0.1)
        )

        self.residual1 = nn.Conv2d(48, 48, kernel_size=1, stride=1, padding=0)  # (48, 112, 112) -> (48, 112, 112)  

        self.decoder2 = nn.Sequential(
            nn.ConvTranspose2d(48, 32, kernel_size=3, stride=2, padding=1, output_padding=1),  # (48, 112, 112) -> (32, 224, 224)
            nn.BatchNorm2d(32),
            nn.LeakyReLU(0.1)
        )

        self.residual2 = nn.Conv2d(32, 32, kernel_size=1, stride=1, padding=0)  # (32, 224, 224) -> (32, 224, 224)

        self.decoder3 = nn.Sequential(
            nn.ConvTranspose2d(32, 64, kernel_size=3, stride=1, padding=1),  # (32, 224, 224) -> (64, 224, 224)
            nn.BatchNorm2d(64),
            nn.LeakyReLU(0.1)
        )

        self.residual3 = nn.Conv2d(64, 64, kernel_size=1, stride=1, padding=0)  # (64, 224, 224) -> (64, 224, 224)

        # Refinement layers (64, 224, 224) -> (64, 224, 224)
        self.decoder4_1 = nn.Sequential(
            nn.Conv2d(64, 64, kernel_size=3, stride=1, padding=1),  
            nn.BatchNorm2d(64),
            nn.LeakyReLU(0.1)
        )

        self.decoder4_2 = nn.Sequential(
            nn.Conv2d(64, 64, kernel_size=3, stride=1, padding=1),  
            nn.BatchNorm2d(64),
            nn.LeakyReLU(0.1)
        )

        # Final output layer
        self.decoder5 = nn.Sequential(
            nn.Conv2d(64, 3, kernel_size=3, stride=1, padding=1),  # (64, 224, 224) -> (3, 224, 224)
            nn.Sigmoid()
        )

        # Regularization
        self.dropout = nn.Dropout(0.3)

    def encode(self, x):
        """Perform encoding only."""
        x = self.encoder1(x)
        x = self.encoder2(x)
        return x  # Returns a latent representation of (24, 56, 56)

    def decode(self, x):
        """Perform decoding only."""
        y1 = self.decoder1(x)
        y1 = y1 + self.residual1(y1)

        y2 = self.decoder2(y1)
        y2 = y2 + self.residual2(y2)

        y3 = self.decoder3(y2)
        y3 = y3 + self.residual3(y3)

        # Additional Refinement Layers
        y4 = self.decoder4_1(y3)
        y4 = self.decoder4_2(y4)

        y5 = self.decoder5(y4)
        return y5

    def forward(self, x, random_drop=None):
        latent = self.encode(x)

        if random_drop is not None:
            print("hit LRAE_VC random_drop")
            mask = (torch.rand(latent.size(1)) > random_drop).float().to(latent.device)
            mask = mask.view(1, -1, 1, 1)
            latent = latent * mask

        output = self.decode(latent)
        return output
    

class TestNew3(nn.Module):
    def __init__(self):
        super(TestNew3, self).__init__()

        # Encoder
        self.encoder1 = nn.Sequential(
            nn.Conv2d(3, 16, kernel_size=3, stride=2, padding=1),  # (3,224,224) -> (16,112,112)
            nn.BatchNorm2d(16),
            nn.LeakyReLU(0.1)
        )
        # Modified encoder2 with stride=3 for stronger downsampling:
        self.encoder2 = nn.Sequential(
            nn.Conv2d(16, 24, kernel_size=3, stride=3, padding=1),  # (16,112,112) -> (24,38,38)
            nn.BatchNorm2d(24),
            nn.LeakyReLU(0.1)
        )

        # Decoder
        # Modified decoder1 to match encoder2's stride:
        self.decoder1 = nn.Sequential(
            nn.ConvTranspose2d(24, 48, kernel_size=3, stride=3, padding=1, output_padding=0),  # (24,38,38) -> (48,112,112)
            nn.BatchNorm2d(48),
            nn.LeakyReLU(0.1)
        )

        self.residual1 = nn.Conv2d(48, 48, kernel_size=1, stride=1, padding=0)  # (48,112,112) -> (48,112,112)

        self.decoder2 = nn.Sequential(
            nn.ConvTranspose2d(48, 32, kernel_size=3, stride=2, padding=1, output_padding=1),  # (48,112,112) -> (32,224,224)
            nn.BatchNorm2d(32),
            nn.LeakyReLU(0.1)
        )

        self.residual2 = nn.Conv2d(32, 32, kernel_size=1, stride=1, padding=0)  # (32,224,224) -> (32,224,224)

        self.decoder3 = nn.Sequential(
            nn.ConvTranspose2d(32, 64, kernel_size=3, stride=1, padding=1),  # (32,224,224) -> (64,224,224)
            nn.BatchNorm2d(64),
            nn.LeakyReLU(0.1)
        )

        self.residual3 = nn.Conv2d(64, 64, kernel_size=1, stride=1, padding=0)  # (64,224,224) -> (64,224,224)

        # Refinement layers
        self.decoder4_1 = nn.Sequential(
            nn.Conv2d(64, 64, kernel_size=3, stride=1, padding=1),  
            nn.BatchNorm2d(64),
            nn.LeakyReLU(0.1)
        )

        self.decoder4_2 = nn.Sequential(
            nn.Conv2d(64, 64, kernel_size=3, stride=1, padding=1),  
            nn.BatchNorm2d(64),
            nn.LeakyReLU(0.1)
        )

        # Final output layer
        self.decoder5 = nn.Sequential(
            nn.Conv2d(64, 3, kernel_size=3, stride=1, padding=1),  # (64,224,224) -> (3,224,224)
            nn.Sigmoid()
        )

        # Regularization
        self.dropout = nn.Dropout(0.3)

    def encode(self, x):
        """Perform encoding only."""
        x = self.encoder1(x)
        x = self.encoder2(x)
        return x  # Returns latent of shape (24,38,38)

    def decode(self, x):
        """Perform decoding only."""
        y1 = self.decoder1(x)
        y1 = y1 + self.residual1(y1)

        y2 = self.decoder2(y1)
        y2 = y2 + self.residual2(y2)

        y3 = self.decoder3(y2)
        y3 = y3 + self.residual3(y3)

        # Refinement Layers
        y4 = self.decoder4_1(y3)
        y4 = self.decoder4_2(y4)

        y5 = self.decoder5(y4)
        return y5

    def forward(self, x, random_drop=None):
        latent = self.encode(x)

        if random_drop is not None:
            print("hit random_drop")
            mask = (torch.rand(latent.size(1)) > random_drop).float().to(latent.device)
            mask = mask.view(1, -1, 1, 1)
            latent = latent * mask

        latent = self.dropout(latent)
        output = self.decode(latent)
        return output


class LRAE_VC_Autoencoder(nn.Module):
    def __init__(self):
        super(LRAE_VC_Autoencoder, self).__init__()

        # Encoder
        self.encoder1 = nn.Sequential(
            nn.Conv2d(3, 8, kernel_size=3, stride=2, padding=1),  # (3, 224, 224) -> (8, 112, 112)
            nn.BatchNorm2d(8),
            nn.LeakyReLU(0.1)
        )
        self.encoder2 = nn.Sequential(
            nn.Conv2d(8, 16, kernel_size=3, stride=4, padding=1),  # (8, 112, 112) -> (16, 28, 28)
            nn.BatchNorm2d(16),
            nn.LeakyReLU(0.1)
        )

        # Decoder
        self.decoder1 = nn.Sequential(
            nn.ConvTranspose2d(16,32, kernel_size=3, stride=4, padding=1, output_padding=3),  # (16, 28, 28) -> (32, 112, 112)
            nn.BatchNorm2d(32),
            nn.LeakyReLU(0.1)
        )

        self.residual1 = nn.Conv2d(32, 32, kernel_size=1, stride=1, padding=0)  # (32, 112, 112) -> (32, 112, 112) 

        self.decoder2 = nn.Sequential(
            nn.ConvTranspose2d(32, 64, kernel_size=3, stride=2, padding=1, output_padding=1),  # (32, 112, 112) -> (64, 224, 224)
            nn.BatchNorm2d(64),
            nn.LeakyReLU(0.1)
        )

        self.residual2 = nn.Conv2d(64, 64, kernel_size=1, stride=1, padding=0)  # (64, 224, 224) -> (64, 224, 224)  

        self.decoder3 = nn.Sequential(
            nn.Conv2d(64, 64, kernel_size=3, stride=1, padding=1),  # (64, 224, 224) -> (64, 224, 224)
            nn.BatchNorm2d(64),
            nn.LeakyReLU(0.1)
        )

        self.residual3 = nn.Conv2d(64, 64, kernel_size=1, stride=1, padding=0)  # (64, 224, 224) -> (64, 224, 224)

        self.decoder4 = nn.Sequential(
            nn.Conv2d(64, 3, kernel_size=3, stride=1, padding=1),  # (64, 224, 224) -> (3, 224, 224)
            nn.Sigmoid()
        )

        # Regularization
        self.dropout = nn.Dropout(0.3) 

    def encode(self, x):
        """Perform encoding only."""
        x = self.encoder1(x)
        x = self.encoder2(x)
        return x

    def decode(self, x):
        """Perform decoding only."""
        y1 = self.decoder1(x)
        y1 = y1 + self.residual1(y1)

        y2 = self.decoder2(y1)
        y2 = y2 + self.residual2(y2)

        y3 = self.decoder3(y2)
        y3 = y3 + self.residual3(y3)

        # y3 = self.dropout(y3)  # NOTE: Optional, so comment out if you want

        y4 = self.decoder4(y3)
        return y4

    def forward(self, x, random_drop=None): 
        latent = self.encode(x)

        if random_drop is not None:
            print("hit LRAE_VC random_drop") 
            mask = (torch.rand(latent.size(1)) > random_drop).float().to(latent.device)

            mask = mask.view(1, -1, 1, 1)

            latent = latent * mask

        output = self.decode(latent)
        return output

class FrameSequenceLSTM(nn.Module):
    def __init__(self, input_dim, hidden_dim, output_dim, num_layers):
        super(FrameSequenceLSTM, self).__init__()
        self.hidden_dim = hidden_dim
        self.num_layers = num_layers
        self.bidirectional = True
        
        # LSTM
        self.lstm = nn.LSTM(input_dim, hidden_dim, num_layers, batch_first=True, bidirectional=self.bidirectional)

        # Fully connected layer to project hidden state to output
        #self.fc = nn.Linear(hidden_dim * 2, output_dim)
        self.fc = nn.Sequential(
            nn.Linear(hidden_dim * 2, hidden_dim),
            nn.ReLU(),
            nn.Linear(hidden_dim, output_dim)
        )
        
    def forward(self, x):
        """
        Forward pass of the LSTM model.
        Args:
            x (torch.Tensor): Input tensor of shape [batch_size, sequence_length, 32, 32].

        Returns:
            torch.Tensor: Output tensor of the same shape as input.
        """
        # Reshape input from [batch_size, sequence_length, 32, 32] -> [batch_size, sequence_length, 1024]
        batch_size, sequence_length, height, width = x.shape
        
        x = x.view(batch_size, sequence_length, -1)  # Flatten spatial dimensions
        
        # Initialize LSTM hidden and cell states
        h0 = torch.zeros(self.num_layers * 2, batch_size, self.hidden_dim).to(x.device)
        c0 = torch.zeros(self.num_layers * 2, batch_size, self.hidden_dim).to(x.device)
        
        # LSTM forward pass
        lstm_out, _ = self.lstm(x, (h0, c0))
        
        # Apply fully connected layer to each timestep
        output = self.fc(lstm_out)
        
        # Reshape output back to [batch_size, sequence_length, 32, 32]
        output = output.view(batch_size, sequence_length, height, width)
        return output
    <|MERGE_RESOLUTION|>--- conflicted
+++ resolved
@@ -307,17 +307,12 @@
         g = torch.tanh(gates[:, 3*chunk:4*chunk]) # Candidate Cell State: Represents the new info that could be added to the cell state.
 
         # Update cell state and hidden state
-<<<<<<< HEAD
-        c = f * c + i * g 
-        h = o * torch.tanh(c) 
-=======
         # NOTE: When quality is 0, (1 - quality) becomes 1, so drift is fully applied.
         # NOTE: When quality is 1, drift is effectively canceled.
         # print(f"self.drift = {self.drift.shape} and 1-quality = {(1-quality).shape}")
         c = f * c + quality * i * g # + (1 - quality) * self.drift.expand_as(c) # Acts as the “memory” of the cell, carrying LONG-TERM info 
         h = o * torch.tanh(c) # # Hidden State: acts as output of the LSTM cell. It is used both to produce the cell’s final output and to serve as part of the input to the next time step.
         
->>>>>>> b10e7131
         return h, c
     
 
