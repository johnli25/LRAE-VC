--- conflicted
+++ resolved
@@ -439,16 +439,6 @@
     criterion = nn.MSELoss()
     optimizer = optim.Adam(model.parameters(), lr=learning_rate)
 
-<<<<<<< HEAD
-    train(model, train_loader, val_loader, test_loader, criterion, optimizer, device, num_epochs, model_name=args.model, max_drops=drops, lambda_val=args.lambda_val)
-    # # save
-    if drops > 0:
-        torch.save(model.state_dict(), f"{args.model}_dropUpTo_{drops}_features_final_weights.pth")
-        print(f"Model saved as {args.model}_dropUpTo_{drops}_features_final_weights.pth")
-    else: # no dropout OR original model
-        torch.save(model.state_dict(), f"{args.model}_final_weights.pth")
-        print(f"Model saved as {args.model}_final_weights.pth")
-=======
     # train(model, train_loader, val_loader, test_loader, criterion, optimizer, device, num_epochs, model_name=args.model, max_drops=drops, quantize=args.quantize)
     # if drops > 0:
     #     torch.save(model.state_dict(), f"{args.model}_dropUpTo_{drops}_features_final_weights.pth")
@@ -456,7 +446,6 @@
     # else: # no dropout OR original modelx
     #     torch.save(model.state_dict(), f"{args.model}_final_weights.pth")
     #     print(f"Model saved as {args.model}_final_weights.pth")
->>>>>>> b10e7131
 
 
     # NOTE: for Experimental Evaluation
