import torch
import torch.nn as nn
import torch.optim as optim
from torch.utils.data import Dataset, DataLoader, Subset
from torchvision import transforms
from PIL import Image
import os
import numpy as np
import matplotlib.pyplot as plt
import argparse
from models import PNC_Autoencoder, PNC16, PNC32, TestNew, TestNew2, TestNew3, LRAE_VC_Autoencoder
import random
import zlib

# NOTE: uncomment below if you're using UCF Sports Action 
class_map = {
    "diving": 0, "golf_front": 1, "kick_front": 2, "lifting": 3, "riding_horse": 4,
    "running": 5, "skating": 6, "swing_bench": 7
}

test_img_names = {
    "Diving-Side_001", "Golf-Swing-Front_005", "Kicking-Front_003", # "Diving-Side_001", 
    "Lifting_002", "Riding-Horse_006", "Run-Side_001",
    "SkateBoarding-Front_003", "Swing-Bench_016", "Swing-SideAngle_006", "Walk-Front_021"
}

# NOTE: uncomment below if you're using UCF101


def get_labels_from_filename(filenames):
    labels = []
    for filename in filenames:
        activity = "_".join(filename.split("_")[:-2])
        labels.append(class_map[activity]) # NOTE: class_map is global
    return labels


# Dataset class for loading images and ground truths
class ImageDataset(Dataset):
    def __init__(self, img_dir, transform=None):
        self.img_dir = img_dir
        self.transform = transform
        self.img_names = os.listdir(img_dir)

    def __len__(self):
        return len(self.img_names)

    def __getitem__(self, idx):
        img_path = os.path.join(self.img_dir, self.img_names[idx])
        image = Image.open(img_path).convert("RGB")
        
        if self.transform:
            image = self.transform(image)
            
        # Use the same image for both input and ground truth
        return image, self.img_names[idx]  # (image, same_image_as_ground_truth, img filename)


def train_autoencoder(model, train_loader, val_loader, test_loader, criterion, optimizer, device, num_epochs, model_name, max_tail_length, quantize=0):
    best_val_loss = float('inf')
    train_losses, val_losses = [], []

    if max_tail_length: 
        print(f"Training with max tail length: {max_tail_length}")
        drops = -1

    for epoch in range(num_epochs):
        # increase the tail length
        if max_tail_length and epoch % 2 == 0:
            drops = min(drops + 1, max_tail_length)
            print(f"Epoch {epoch}: Increasing tail length to {drops}")

        # Train the model
        model.train()
        train_loss = 0
        for inputs, _ in train_loader:
            # Sample a single tail length for the batch
            # torch.manual_seed(seed=42)
            tail_len = random.randint(0, drops) if max_tail_length else None
            inputs = inputs.to(device)

            optimizer.zero_grad()
            outputs = model(x=inputs, tail_length=tail_len, quantize_level=quantize)
            loss = criterion(outputs, inputs)
            loss.backward()
            optimizer.step()

            train_loss += loss.item() * inputs.size(0)

        train_loss /= len(train_loader.dataset)
        train_losses.append(train_loss)

        # Validate the model
        val_loss = eval_autoencoder(model, val_loader, criterion, device, max_tail_length, quantize)
        val_losses.append(val_loss)

        # Save the best model
        if val_loss < best_val_loss:
            best_val_loss = val_loss
            if max_tail_length: 
                torch.save(model.state_dict(), f"{model_name}_best_validation_w_taildrops.pth")
                print(f"Epoch [{epoch+1}/{num_epochs}]: Validation loss improved. Model saved as {model_name}_best_validation_w_taildrops.pth")
            else: 
                torch.save(model.state_dict(), f"{model_name}_best_validation_no_dropouts.pth")
                print(f"Epoch [{epoch+1}/{num_epochs}]: Validation loss improved. Model saved as {model_name}_best_validation_no_dropouts.pth")

        print(f"Epoch [{epoch+1}/{num_epochs}], Train Loss: {train_loss:.4f}, Validation Loss: {val_loss:.4f}")

    plot_train_val_loss(train_losses, val_losses)

    # Save final model
    if max_tail_length: 
        torch.save(model.state_dict(), f"{model_name}_final_w_taildrops.pth")
        print(f"Final model saved as {model_name}_final_w_taildrops.pth")
    else: torch.save(model.state_dict(), f"{model_name}_final_no_dropouts.pth")

    # Final Test: test_autoencoder()
    test_loss = eval_autoencoder(model, test_loader, criterion, device, max_tail_length, quantize)
    print(f"Final Test Loss: {test_loss:.4f}")


def eval_autoencoder(model, dataloader, criterion, device, max_tail_length=None, quantize=0):
    model.eval()
    test_loss = 0
    with torch.no_grad():
        for inputs, _ in dataloader:
            # torch.manual_seed(seed=42)
            # tail_len = torch.randint(0, max_tail_length, (1,)).item() if max_tail_length else None
            # print("Eval tail length: ", tail_len)
            inputs = inputs.to(device)
<<<<<<< HEAD
            outputs = model(x=inputs, tail_length=16, quantize_latent=quantize)


            ##### NOTE: "intermission" function: print estimated byte size of compressed latent features
            frame_latent = model.encode(inputs[0]) # .module b/c of DataParallel model

            features_cpu = frame_latent.detach().cpu().numpy()
            features_uint8 = (features_cpu * 255).astype(np.uint8)  # Convert to uint8

            compressed = zlib.compress(features_uint8.tobytes())    
            latent_num_bytes = len(compressed)

            print(f"[Simulated Compression] Frame 0 compressed size: {latent_num_bytes} bytes "
                f"(Original shape: {tuple(frame_latent.shape)})")
=======
            outputs = model(x=inputs, tail_length=max_tail_length, quantize_level=quantize)


            ##### NOTE: "intermission" function: print estimated byte size of compressed latent features
            frame_latent = model.module.encode(inputs[0])
            if quantize > 0:
                features_cpu = frame_latent.detach().cpu().numpy()
                features_uint8 = (features_cpu * 255).astype(np.uint8)  # Convert to uint8
                compressed = zlib.compress(features_uint8.tobytes())
                latent_num_bytes = len(compressed)
                print(f"[Simulated Compression] Frame 0 compressed size (quantized to uint8): {latent_num_bytes} bytes "
                    f"(Original shape: {tuple(frame_latent.shape)})")
            else:
                features_cpu = frame_latent.detach().cpu().numpy().astype(np.float32)
                compressed = zlib.compress(features_cpu.tobytes())
                latent_num_bytes = len(compressed)
                print(f"[Simulated Compression] Frame 0 compressed size (float32): {latent_num_bytes} bytes "
                    f"(Original shape: {tuple(frame_latent.shape)})")
>>>>>>> b10e7131
            ##############

            loss = criterion(outputs, inputs)
            test_loss += loss.item() * inputs.size(0)

    return test_loss / len(dataloader.dataset)


def plot_train_val_loss(train_losses, val_losses):
    epochs = range(1, len(train_losses) + 1)
    plt.figure(figsize=(10, 6))
    plt.plot(epochs, train_losses, label='Training Loss', color='blue', marker='o')
    plt.plot(epochs, val_losses, label='Validation Loss', color='orange', marker='o')
    
    plt.title('Training and Validation Loss', fontsize=16)
    plt.xlabel('Epochs', fontsize=14)
    plt.ylabel('Loss', fontsize=14)
    plt.legend(fontsize=12)
    plt.grid(alpha=0.3)
    plt.tight_layout()

    plt.savefig('train_val_loss_curve.png', dpi=300)
    plt.show()


if __name__ == "__main__":
    def parse_args():
        parser = argparse.ArgumentParser(description="Train the PNC Autoencoder or PNC Autoencoder with Classification.")
        parser.add_argument("--model", type=str, required=True, choices=["PNC", "PNC_256U", "PNC16", "PNC32", "TestNew", "TestNew2", "TestNew3", "PNC_NoTail", "PNC_with_classification", "LRAE_VC"], 
                            help="Model to train")
        parser.add_argument("--model_path", type=str, default=None, help="Path to the model weights")
        parser.add_argument("--epochs", type=int, default=28, help="Number of epochs to train")
        parser.add_argument("--quantize", type=int, default=0, help="Quantize latent features by how many bits/levels")
        return parser.parse_args()
    
    args = parse_args()

    ## Hyperparameters
    num_epochs = args.epochs
    batch_size = 32
    learning_rate = 1e-3
    img_height, img_width = 224, 224 # NOTE: Dependent on autoencoder architecture!!
    path = "TUCF_sports_action_224x224/" # NOTE: already resized to 224x224 (so not really adaptable), but faster
    # path = "UCF_224x224x3_PNC_FrameCorr_input_imgs/" 
    # path = "UCF_uncompressed_video_img_frames" # NOTE: more adaptable to different img dimensions because it's the original, BUT SLOWER!

    # Data loading
    transform = transforms.Compose([
        transforms.Resize((img_height, img_width)), # NOTE: not needed if dataset already resized (e.g. to 224x224)
        transforms.ToTensor(),
    ])

    dataset = ImageDataset(path, transform=transform)

    test_indices = [
        i for i in range(len(dataset))
        if "_".join(dataset.img_names[i].split("_")[:-1]) in test_img_names
    ]
    train_val_indices = [i for i in range(len(dataset)) if i not in test_indices]

    # Split train_val_indices into train and validation
    np.random.shuffle(train_val_indices)
    train_size = int(0.9 * len(train_val_indices))
    val_size = len(train_val_indices) - train_size

    train_indices = train_val_indices[:train_size]
    val_indices = train_val_indices[train_size:]

    train_dataset = Subset(dataset, train_indices)
    val_dataset = Subset(dataset, val_indices)
    test_dataset = Subset(dataset, test_indices)

    print(f"Train dataset size: {len(train_dataset)}")
    print(f"Validation dataset size: {len(val_dataset)}")
    print(f"Test dataset size: {len(test_dataset)}")
    
    # apply data augmentation to the train data
    train_dataset.dataset.transform = transform
    val_dataset.dataset.transform = transform        
    test_dataset.dataset.transform = transform

    train_loader = DataLoader(train_dataset, batch_size=batch_size, shuffle=True)
    val_loader = DataLoader(val_dataset, batch_size=batch_size, shuffle=False)
    test_loader = DataLoader(test_dataset, batch_size=batch_size, shuffle=False)

    # model, criterion, optimizer
    device = torch.device("cuda" if torch.cuda.is_available() else "cpu")
    print(f"Using device: {device}")

    max_tail_length = None
    if args.model == "PNC":
        model = PNC_Autoencoder()
        max_tail_length = 10 # true PNC

    if args.model == "PNC16":
        model = PNC16()
        max_tail_length = 12

    if args.model == "PNC32":
        model = PNC32()
        # max_tail_length = 32

    if args.model == "TestNew":
        model = TestNew()

    if args.model == "TestNew2":
        model = TestNew2()

    if args.model == "TestNew3":
        model = TestNew3()

    model = model.to(device)
    if torch.cuda.device_count() > 1:
        print(f"Using {torch.cuda.device_count()} GPUs")
        model = nn.DataParallel(model)

    # if args.model_path exists, load and continue training or evaluate from there
    if args.model_path:
        print(f"Loading model weights from {args.model_path}")
        model.load_state_dict(torch.load(args.model_path, map_location=device))

    criterion = nn.MSELoss()
    optimizer = optim.Adam(model.parameters(), lr=learning_rate)    
    # train_autoencoder(model, train_loader, val_loader, test_loader, criterion, optimizer, device, num_epochs, args.model, max_tail_length=max_tail_length, quantize=args.quantize) # max_tail_length = None or 10 (in the case of PNC)


    # Save images generated by DECODER ONLY! 
    output_path = "output_test_imgs_post_training/"
    if not os.path.exists(output_path):
        print(f"Creating directory: {output_path}")
        os.makedirs(output_path)

    final_test_loss = eval_autoencoder(model, test_loader, criterion, device, quantize=args.quantize) # NOTE: John, you manually set this constant during experimentation/evaluation?
    print(f"Final Test Loss: {final_test_loss:.4f}")

    model.eval()  # Put the autoencoder in eval mode
    with torch.no_grad():
        for i, (inputs, filenames) in enumerate(test_loader):
            inputs = inputs.to(device)
            num_dropped_features = 30 # NOTE: John, you manually set this constant during experimentation/evaluation? 
            outputs = model(inputs, num_dropped_features, args.quantize)  # Forward pass through autoencoder

            # outputs is (batch_size, 3, image_h, image_w)
            print(f"Batch {i+1}/{len(test_loader)}, Output shape: {outputs.shape}")
            # Save each reconstructed image
            for j in range(inputs.size(0)):
                output_np = outputs[j].permute(1, 2, 0).cpu().numpy()  # (image_h, image_w, 3)
                plt.imsave(os.path.join(output_path, filenames[j]), output_np)<|MERGE_RESOLUTION|>--- conflicted
+++ resolved
@@ -128,22 +128,6 @@
             # tail_len = torch.randint(0, max_tail_length, (1,)).item() if max_tail_length else None
             # print("Eval tail length: ", tail_len)
             inputs = inputs.to(device)
-<<<<<<< HEAD
-            outputs = model(x=inputs, tail_length=16, quantize_latent=quantize)
-
-
-            ##### NOTE: "intermission" function: print estimated byte size of compressed latent features
-            frame_latent = model.encode(inputs[0]) # .module b/c of DataParallel model
-
-            features_cpu = frame_latent.detach().cpu().numpy()
-            features_uint8 = (features_cpu * 255).astype(np.uint8)  # Convert to uint8
-
-            compressed = zlib.compress(features_uint8.tobytes())    
-            latent_num_bytes = len(compressed)
-
-            print(f"[Simulated Compression] Frame 0 compressed size: {latent_num_bytes} bytes "
-                f"(Original shape: {tuple(frame_latent.shape)})")
-=======
             outputs = model(x=inputs, tail_length=max_tail_length, quantize_level=quantize)
 
 
@@ -162,7 +146,6 @@
                 latent_num_bytes = len(compressed)
                 print(f"[Simulated Compression] Frame 0 compressed size (float32): {latent_num_bytes} bytes "
                     f"(Original shape: {tuple(frame_latent.shape)})")
->>>>>>> b10e7131
             ##############
 
             loss = criterion(outputs, inputs)
